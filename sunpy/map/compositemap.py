--- conflicted
+++ resolved
@@ -6,12 +6,8 @@
 
 import matplotlib.pyplot as plt
 
-<<<<<<< HEAD
-from sunpy.map import Map
-=======
 from sunpy.map import GenericMap
 from sunpy.map.map_factory import Map
->>>>>>> b4d4e488
 
 __all__ = ['CompositeMap']
 
@@ -86,7 +82,7 @@
         alphas = [1] * len(args)
         zorders = range(0, 10 * len(args), 10)
         levels = [False] * len(args)
-
+        
         # Parse input Maps/filepaths        
         for i, item in enumerate(args):
             m = GenericMap(*item)
