# -*- coding: utf-8 -*-
"""Provides programs to process and analyze PROBA2/LYRA data."""
from __future__ import absolute_import

import datetime
import urlparse
import sys

from matplotlib import pyplot as plt
from astropy.io import fits
import pandas

from sunpy.lightcurve import LightCurve
from sunpy.time import parse_time
from sunpy.util.odict import OrderedDict

from sunpy import config
TIME_FORMAT = config.get("general", "time_format")

__all__ = ['LYRALightCurve']


class LYRALightCurve(LightCurve):
    """
    Proba-2 LYRA LightCurve.

    Examples
    --------
    >>> import sunpy

    >>> lyra = sunpy.lightcurve.LYRALightCurve.create()
    >>> lyra = sunpy.lightcurve.LYRALightCurve.create('~/Data/lyra/lyra_20110810-000000_lev2_std.fits')
    >>> lyra = sunpy.lightcurve.LYRALightCurve.create('2011/08/10')
    >>> lyra = sunpy.lightcurve.LYRALightCurve.create("http://proba2.oma.be/lyra/data/bsd/2011/08/10/lyra_20110810-000000_lev2_std.fits")
    >>> lyra.peek()

    References
    ----------
    | http://proba2.sidc.be/data/LYRA
    """

    def plot(self, title="LYRA", axes=None, names=3, **kwargs):
        """Plots the LYRA data"""
        lyranames = (('Lyman alpha', 'Herzberg cont.', 'Al filter', 'Zr filter'),
                 ('120-123nm', '190-222nm', '17-80nm + <5nm', '6-20nm + <2nm'))

        # Choose title if none was specified
        #if not kwargs.has_key("title"):
        #    if len(self.data.columns) > 1:
        #        kwargs['title'] = 'LYRA data'
        #    else:
        #        if self._filename is not None:
        #            base = self._filename
        #            kwargs['title'] = os.path.splitext(base)[0]
        #        else:
        #            kwargs['title'] = 'LYRA data'

        """Shows a plot of all four light curves"""
<<<<<<< HEAD
        if axes is None:
            axes = plt.gca()

        self.data.plot(ax=axes, subplots=True, sharex=True, **kwargs)
=======
        figure = plt.figure()
        plt.subplots_adjust(left=0.17,top=0.94,right=0.94,bottom=0.15)
        axes = plt.gca()

        axes = self.data.plot(ax=axes, subplots=True, sharex=True, **kwargs)
>>>>>>> 503dbfef
        #plt.legend(loc='best')

        for i, name in enumerate(self.data.columns):
            if names < 3:
                name = lyranames[names][i]
            else:
                name = lyranames[0][i] + ' \n (' + lyranames[1][i] + ')'
            axes[i].set_ylabel("%s %s" % (name, "\n (W/m**2)"))

<<<<<<< HEAD
        axes[0].set_title(title)
=======
        axes[0].set_title("LYRA ("+ self.data.index[0].strftime(TIME_FORMAT) +")")
        axes[-1].set_xlabel("Time")
>>>>>>> 503dbfef
        for axe in axes:
            axe.locator_params(axis='y', nbins=6)

        return axes

    @staticmethod
    def _get_url_for_date(date):
        """Returns a URL to the LYRA data for the specified date
        """
        dt = parse_time(date or datetime.datetime.utcnow())

        # Filename
        filename = "lyra_%s000000_lev%d_%s.fits" % (dt.strftime('%Y%m%d-'),
                                                    2, 'std')
        # URL
        base_url = "http://proba2.oma.be/lyra/data/bsd/"
        url_path = urlparse.urljoin(dt.strftime('%Y/%m/%d/'), filename)
        return urlparse.urljoin(base_url, url_path)

    @classmethod
    def _get_default_uri(cls):
        """Look for and download today's LYRA data"""
        return cls._get_url_for_date(datetime.datetime.utcnow())

    @staticmethod
    def _parse_fits(filepath):
        """Loads LYRA data from a FITS file"""
        # Open file with PyFITS
        hdulist = fits.open(filepath)
        fits_record = hdulist[1].data
        #secondary_header = hdulist[1].header

        # Start and end dates.  Different LYRA FITS files have
        # different tags for the date obs.
        if 'date-obs' in hdulist[0].header:
            start_str = hdulist[0].header['date-obs']
        elif 'date_obs' in hdulist[0].header:
            start_str = hdulist[0].header['date_obs']
        #end_str = hdulist[0].header['date-end']

        #start = datetime.datetime.strptime(start_str, '%Y-%m-%dT%H:%M:%S.%f')
        start = parse_time(start_str)
        #end = datetime.datetime.strptime(end_str, '%Y-%m-%dT%H:%M:%S.%f')

        # First column are times
        times = [start + datetime.timedelta(0, n) for n in fits_record.field(0)]

        # Rest of columns are the data
        table = {}

        for i, col in enumerate(fits_record.columns[1:-1]):
            #temporary patch for big-endian data bug on pandas 0.13
            if fits_record.field(i+1).dtype.byteorder == '>' and sys.byteorder =='little':
                table[col.name] = fits_record.field(i + 1).byteswap().newbyteorder()
            else:
                table[col.name] = fits_record.field(i + 1)

        # Return the header and the data
        return OrderedDict(hdulist[0].header), pandas.DataFrame(table, index=times)<|MERGE_RESOLUTION|>--- conflicted
+++ resolved
@@ -56,18 +56,11 @@
         #            kwargs['title'] = 'LYRA data'
 
         """Shows a plot of all four light curves"""
-<<<<<<< HEAD
-        if axes is None:
-            axes = plt.gca()
-
-        self.data.plot(ax=axes, subplots=True, sharex=True, **kwargs)
-=======
         figure = plt.figure()
         plt.subplots_adjust(left=0.17,top=0.94,right=0.94,bottom=0.15)
         axes = plt.gca()
 
         axes = self.data.plot(ax=axes, subplots=True, sharex=True, **kwargs)
->>>>>>> 503dbfef
         #plt.legend(loc='best')
 
         for i, name in enumerate(self.data.columns):
@@ -77,12 +70,7 @@
                 name = lyranames[0][i] + ' \n (' + lyranames[1][i] + ')'
             axes[i].set_ylabel("%s %s" % (name, "\n (W/m**2)"))
 
-<<<<<<< HEAD
         axes[0].set_title(title)
-=======
-        axes[0].set_title("LYRA ("+ self.data.index[0].strftime(TIME_FORMAT) +")")
-        axes[-1].set_xlabel("Time")
->>>>>>> 503dbfef
         for axe in axes:
             axe.locator_params(axis='y', nbins=6)
 
